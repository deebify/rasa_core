--- conflicted
+++ resolved
@@ -20,11 +20,9 @@
 from rasa_core.training.structures import (
     Checkpoint, STORY_START, StoryStep,
     GENERATED_CHECKPOINT_PREFIX, GENERATED_HASH_LENGTH)
-<<<<<<< HEAD
+
 from rasa_core.constants import FORM_ACTION_NAME
-=======
 from rasa_nlu import utils as nlu_utils
->>>>>>> 16ac4e3d
 
 logger = logging.getLogger(__name__)
 

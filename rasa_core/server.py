from __future__ import absolute_import
from __future__ import division
from __future__ import print_function
from __future__ import unicode_literals

import logging
import os
import tempfile
import zipfile
from functools import wraps

import typing
from builtins import str
from flask import Flask, request, abort, Response, jsonify
from flask_cors import CORS, cross_origin
from typing import Union, Text, Optional, List

<<<<<<< HEAD
from rasa_core import events, utils
from rasa_core.events import Event
from rasa_core.utils import EndpointConfig
from rasa_core.agent import Agent
from rasa_core.channels import (
    CollectingOutputChannel, InputChannel,
    UserMessage)
from rasa_core.channels import channel
from rasa_core.interpreter import NaturalLanguageInterpreter
=======
from rasa_core import utils, events, run
from rasa_core.agent import Agent
from rasa_core.channels.direct import CollectingOutputChannel
>>>>>>> 1e00dae2
from rasa_core.tracker_store import TrackerStore
from rasa_core.trackers import DialogueStateTracker
from rasa_core.version import __version__

if typing.TYPE_CHECKING:
    from rasa_core.interpreter import NaturalLanguageInterpreter as NLI

logger = logging.getLogger(__name__)


<<<<<<< HEAD
=======
def create_argument_parser():
    """Parse all the command line arguments for the server script."""

    parser = argparse.ArgumentParser(
            description='starts server to serve an agent')
    parser.add_argument(
            '-d', '--core',
            required=True,
            type=str,
            help="core model to run with the server")
    parser.add_argument(
            '-u', '--nlu',
            type=str,
            help="nlu model to run with the server")
    parser.add_argument(
            '-p', '--port',
            type=int,
            default=5005,
            help="port to run the server at")
    parser.add_argument(
            '--cors',
            nargs='*',
            type=str,
            help="enable CORS for the passed origin. "
                 "Use * to whitelist all origins")
    parser.add_argument(
            '--auth_token',
            type=str,
            help="Enable token based authentication. Requests need to provide "
                 "the token to be accepted.")
    parser.add_argument(
            '-o', '--log_file',
            type=str,
            default="rasa_core.log",
            help="store log file in specified file")
    parser.add_argument(
            '--endpoints',
            default=None,
            help="Configuration file for the connectors as a yml file")

    utils.add_logging_option_arguments(parser)
    return parser


>>>>>>> 1e00dae2
def ensure_loaded_agent(agent):
    """Wraps a request handler ensuring there is a loaded and usable model."""

    def decorator(f):
        @wraps(f)
        def decorated(*args, **kwargs):
            __agent = agent()
            if not __agent:
                return Response(
                        "No agent loaded. To continue processing, a model "
                        "of a trained agent needs to be loaded.",
                        status=503)

            return f(*args, **kwargs)

        return decorated

    return decorator


def request_parameters():
    if request.method == 'GET':
        return request.args.to_dict()
    else:

        try:
            return request.get_json(force=True)
        except ValueError as e:
            logger.error("Failed to decode json during respond request. "
                         "Error: {}.".format(e))
            raise


def requires_auth(token=None):
    # type: (Optional[Text]) -> function
    """Wraps a request handler with token authentication."""

    def decorator(f):
        @wraps(f)
        def decorated(*args, **kwargs):
            provided = request.args.get('token')
            if token is None or provided == token:
                return f(*args, **kwargs)
            abort(401)

        return decorated

    return decorator


def _create_agent(
        model_directory,  # type: Text
<<<<<<< HEAD
        interpreter,  # type: Union[Text, NaturalLanguageInterpreter, None]
        action_endpoint=None,  # type: Optional[EndpointConfig]
        tracker_store=None,  # type: Optional[TrackerStore]
        nlg_endpoint=None
=======
        interpreter,  # type: Union[Text,NLI,None]
        action_factory=None,  # type: Optional[Text]
        tracker_store=None,  # type: Optional[TrackerStore]
        generator=None
>>>>>>> 1e00dae2
):
    # type: (...) -> Optional[Agent]
    try:

        return Agent.load(model_directory, interpreter,
                          tracker_store=tracker_store,
<<<<<<< HEAD
                          action_endpoint=action_endpoint,
                          generator=nlg_endpoint)
=======
                          action_factory=action_factory,
                          generator=generator)
>>>>>>> 1e00dae2
    except Exception as e:
        logger.error("Failed to load any agent model. Running "
                     "Rasa Core server with out loaded model now. {}"
                     "".format(e))
        return None


def create_app(model_directory,  # type: Optional[Text]
               interpreter=None,  # type: Union[Text, NLI, None]
               input_channels=None,  # type: Optional[List[InputChannel]]
               cors_origins=None,  # type: Optional[List[Text]]
               auth_token=None,  # type: Optional[Text]
               tracker_store=None,  # type: Optional[TrackerStore]
<<<<<<< HEAD
               action_endpoint=None,
               nlg_endpoint=None
=======
               endpoints=None
>>>>>>> 1e00dae2
               ):
    """Class representing a Rasa Core HTTP server."""

    app = Flask(__name__)
    CORS(app, resources={r"/*": {"origins": "*"}})

    if not cors_origins:
        cors_origins = []
<<<<<<< HEAD
=======
    model_directory = model_directory

    nlg_endpoint = utils.read_endpoint_config(endpoints, "nlg")

    nlu_endpoint = utils.read_endpoint_config(endpoints, "nlu")

    tracker_store = tracker_store

    action_factory = action_factory
>>>>>>> 1e00dae2

    _interpreter = run.interpreter_from_args(interpreter, nlu_endpoint)

    # this needs to be an array, so we can modify it in the nested functions...
<<<<<<< HEAD
    _agent = [_create_agent(model_directory, interpreter, action_endpoint,
                            tracker_store, nlg_endpoint)]
=======
    _agent = [_create_agent(model_directory, _interpreter,
                            action_factory, tracker_store, nlg_endpoint)]
>>>>>>> 1e00dae2

    def agent():
        if _agent and _agent[0]:
            return _agent[0]
        else:
            return None

    def set_agent(a):
        _agent[0] = a

    app.set_agent = set_agent

    def handle_message(text_mesage):
        def noop(text_message):
            logger.info("Ignoring message as there is no agent to handle it.")

        a = agent()
        if a:
            return a.handle_message(text_mesage)
        else:
            return noop(text_mesage)

    @app.route("/",
               methods=['GET', 'OPTIONS'])
    @cross_origin(origins=cors_origins)
    def hello():
        """Check if the server is running and responds with the version."""
        return "hello from Rasa Core: " + __version__

    @app.route("/version",
               methods=['GET', 'OPTIONS'])
    @cross_origin(origins=cors_origins)
    def version():
        """respond with the version number of the installed rasa core."""

        return jsonify({'version': __version__})

    # <sender_id> can be be 'default' if there's only 1 client
    @app.route("/conversations/<sender_id>/execute",
               methods=['POST', 'OPTIONS'])
    @cross_origin(origins=cors_origins)
    @requires_auth(auth_token)
    @ensure_loaded_agent(agent)
    def execute_action(sender_id):
        request_params = request.get_json(force=True)
        action_to_execute = request_params.get("action", None)

        try:
            out = CollectingOutputChannel()
            agent().execute_action(sender_id,
                                   action_to_execute,
                                   out)

            # retrieve tracker and set to requested state
            tracker = agent().tracker_store.get_or_create_tracker(sender_id)
            state = tracker.current_state(should_include_events=True)
            return jsonify({"tracker": state,
                            "messages": out.messages})

        except ValueError as e:
            return Response(jsonify(error=e.message),
                            status=400,
                            content_type="application/json")
        except Exception as e:
            logger.exception(e)
            return Response(jsonify(error="Server failure. Error: {}"
                                          "".format(e)),
                            status=500,
                            content_type="application/json")

    @app.route("/conversations/<sender_id>/tracker/events",
               methods=['POST', 'OPTIONS'])
    @cross_origin(origins=cors_origins)
    @requires_auth(auth_token)
    @ensure_loaded_agent(agent)
    def append_event(sender_id):
        """Append a list of events to the state of a conversation"""

        request_params = request.get_json(force=True)
        evt = Event.from_parameters(request_params)
        tracker = agent().tracker_store.get_or_create_tracker(sender_id)
        tracker.update(evt)
        agent().tracker_store.save(tracker)
        return jsonify(tracker.current_state(should_include_events=True))

    @app.route("/conversations/<sender_id>/tracker/events",
               methods=['PUT'])
    @cross_origin(origins=cors_origins)
    @requires_auth(auth_token)
    @ensure_loaded_agent(agent)
    def replace_events(sender_id):
        """Use a list of events to set a conversations tracker to a state."""

        request_params = request.get_json(force=True)
        tracker = DialogueStateTracker.from_dict(sender_id,
                                                 request_params,
                                                 agent().domain.slots)
        # will override an existing tracker with the same id!
        agent().tracker_store.save(tracker)
        return jsonify(tracker.current_state(should_include_events=True))

    @app.route("/conversations",
               methods=['GET', 'OPTIONS'])
    @cross_origin(origins=cors_origins)
    @requires_auth(auth_token)
    @ensure_loaded_agent(agent)
    def list_trackers():
        return jsonify(list(agent().tracker_store.keys()))

    @app.route("/conversations/<sender_id>/tracker",
               methods=['GET', 'OPTIONS'])
    @cross_origin(origins=cors_origins)
    @requires_auth(auth_token)
    @ensure_loaded_agent(agent)
    def retrieve_tracker(sender_id):
        """Get a dump of a conversations tracker including its events."""

        # parameters
        use_history = utils.bool_arg('ignore_restarts', default=False)
        should_include_events = utils.bool_arg('events', default=True)
        until_time = request.args.get('until', None)

        # retrieve tracker and set to requested state
        tracker = agent().tracker_store.get_or_create_tracker(sender_id)
        if until_time is not None:
            tracker = tracker.travel_back_in_time(float(until_time))

        # dump and return tracker
        state = tracker.current_state(
                should_include_events=should_include_events,
                only_events_after_latest_restart=use_history)
        return jsonify(state)

    @app.route("/domain", methods=['GET', 'OPTIONS'])
    @cross_origin(origins=cors_origins)
    @requires_auth(auth_token)
    @ensure_loaded_agent(agent)
    def retrieve_domain():
        """Get a dump of a conversations tracker including its events."""

        domain = agent().domain
        return jsonify(domain.as_dict())

    @app.route("/domain",
               methods=['GET', 'OPTIONS'])
    @cross_origin(origins=cors_origins)
    @requires_auth(auth_token)
    @ensure_loaded_agent(agent)
    def get_domain():
        """Get current domain in yaml or json format."""
        accepts = request.headers.get("Accept", default="application/json")
        if accepts.endswith("json"):
            domain = agent().domain.as_dict()
            return jsonify(domain)
        elif accepts.endswith("yml"):
            domain_yaml = agent().domain.as_yaml()
<<<<<<< HEAD
            return Response(domain_yaml, status=200,
=======
            return Response(domain_yaml,
                            status=200,
>>>>>>> 1e00dae2
                            content_type="application/x-yml")
        else:
            return Response(
                    """Invalid accept header. Domain can be provided 
<<<<<<< HEAD
                    as json ("Accept: application/json") or yml 
                    ("Accept: application/x-yml"). Make sure you've set 
                    the appropriate Accept header.""", status=406)

    @app.route("/conversations/<sender_id>/respond",
=======
                    as json ("Accept: application/json")  
                    or yml ("Accept: application/x-yml"). 
                    Make sure you've set the appropriate Accept header.""",
                    status=406)

    @app.route("/conversations/<sender_id>/parse",
>>>>>>> 1e00dae2
               methods=['GET', 'POST', 'OPTIONS'])
    @cross_origin(origins=cors_origins)
    @requires_auth(auth_token)
    @ensure_loaded_agent(agent)
    def respond(sender_id):
        request_params = request_parameters()

        if 'query' in request_params:
            message = request_params.pop('query')
        elif 'q' in request_params:
            message = request_params.pop('q')
        else:
            return Response(jsonify(error="Invalid respond parameter "
                                          "specified."),
                            status=400,
                            mimetype="application/json")

        try:
            # Set the output channel
            out = CollectingOutputChannel()
            # Fetches the appropriate bot response in a json format
            responses = agent().handle_message(message,
                                               output_channel=out,
                                               sender_id=sender_id)
            return jsonify(responses)

        except Exception as e:
            logger.exception("Caught an exception during respond.")
            return Response(jsonify(error="Server failure. Error: {}"
                                          "".format(e)),
                            status=500,
                            content_type="application/json")

    @app.route("/model/finetune",
               methods=['POST', 'OPTIONS'])
    @cross_origin(origins=cors_origins)
    @requires_auth(auth_token)
    @ensure_loaded_agent(agent)
    def continue_training():
        request.headers.get("Accept")
        epochs = request.args.get("epochs", 30)
        batch_size = request.args.get("batch_size", 5)
        request_params = request.get_json(force=True)
        tracker = DialogueStateTracker.from_dict(UserMessage.DEFAULT_SENDER_ID,
                                                 request_params,
                                                 agent().domain.slots)

        try:
            # Fetches the appropriate bot response in a json format
            responses = agent().continue_training(tracker,
                                                  epochs=epochs,
                                                  batch_size=batch_size)
            return jsonify(responses)

        except Exception as e:
            logger.exception("Caught an exception during prediction.")
            return Response(jsonify(error="Server failure. Error: {}"
                                          "".format(e)),
                            status=500,
                            content_type="application/json")

    @app.route("/conversations/<sender_id>/predict",
               methods=['POST', 'OPTIONS'])
    @cross_origin(origins=cors_origins)
    @requires_auth(auth_token)
    @ensure_loaded_agent(agent)
    def predict(sender_id):
        try:
            # Fetches the appropriate bot response in a json format
            responses = agent().predict_next(sender_id)
            return jsonify(responses)

        except Exception as e:
            logger.exception("Caught an exception during prediction.")
            return Response(jsonify(error="Server failure. Error: {}"
                                          "".format(e)),
                            status=500,
                            content_type="application/json")

    @app.route("/conversations/<sender_id>/messages", methods=['POST'])
    @cross_origin(origins=cors_origins)
    @requires_auth(auth_token)
    @ensure_loaded_agent(agent)
    def log_message(sender_id):
        request_params = request.get_json(force=True)
        message = request_params.get("text")
        sender = request_params.get("sender")
        parse_data = request_params.get("parse_data")

        # TODO: TB - implement properly for agent / bot
        if sender != "user":
            return Response(jsonify(error="Currently, onle user messages can "
                                          "be passed to this endpoint. "
                                          "Messages of sender '{}' can not be "
                                          "handled. ".format(sender)),
                            status=500,
                            content_type="application/json")

        try:
            usermsg = UserMessage(message, None, sender_id, parse_data)
            responses = agent().log_message(usermsg)
            return jsonify(responses)

        except Exception as e:
            logger.exception("Caught an exception while logging message.")
            return Response(jsonify(error="Server failure. Error: {}"
                                          "".format(e)),
                            status=500,
                            content_type="application/json")

    @app.route("/load", methods=['POST', 'OPTIONS'])
    @requires_auth(auth_token)
    @cross_origin(origins=cors_origins)
    def load_model():
        """Loads a zipped model, replacing the existing one."""

        if 'model' not in request.files:
            # model file is missing
            abort(400)

        model_file = request.files['model']

        logger.info("Received new model through REST interface.")
        zipped_path = tempfile.NamedTemporaryFile(delete=False, suffix=".zip")
        zipped_path.close()

        model_file.save(zipped_path.name)

        logger.debug("Downloaded model to {}".format(zipped_path.name))

        zip_ref = zipfile.ZipFile(zipped_path.name, 'r')
        zip_ref.extractall(model_directory)
        zip_ref.close()
        logger.debug("Unzipped model to {}".format(
                os.path.abspath(model_directory)))

<<<<<<< HEAD
        _agent[0] = _create_agent(model_directory, interpreter, tracker_store)
=======
        _agent[0] = _create_agent(model_directory, interpreter,
                                  action_factory, tracker_store, nlg_endpoint)
>>>>>>> 1e00dae2
        logger.debug("Finished loading new agent.")
        return jsonify({'success': 1})

    if input_channels:
        channel.register_blueprints(input_channels, app, handle_message,
                                    route="/webhooks/")
    return app


if __name__ == '__main__':
    from rasa_core import run

    # Running as standalone python application
    arg_parser = run.create_argument_parser()
    cmdline_args = arg_parser.parse_args()

    log = logging.getLogger('werkzeug')
    log.setLevel(logging.WARN)

    # Setting up the color scheme of logger
    utils.configure_colored_logging(cmdline_args.loglevel)
    utils.configure_file_logging(cmdline_args.loglevel,
                                 cmdline_args.log_file)

<<<<<<< HEAD
    logger.info("Rasa process starting")
=======
    # Setting up the rasa_core application framework
    app = create_app(cmdline_args.core,
                     cmdline_args.nlu,
                     cmdline_args.loglevel,
                     cmdline_args.log_file,
                     cmdline_args.cors,
                     auth_token=cmdline_args.auth_token,
                     endpoints=cmdline_args.endpoints)

    logger.info("Started http server on port %s" % cmdline_args.port)
>>>>>>> 1e00dae2

    # Setting up the rasa_core application framework
    # Running the server at 'this' address with the
    # rasa_core application framework
    run.start_server(cmdline_args.core,
                     cmdline_args.nlu,
                     cmdline_args.connector,
                     cmdline_args.port,
                     cmdline_args.credentials,
                     cmdline_args.cors)<|MERGE_RESOLUTION|>--- conflicted
+++ resolved
@@ -3,6 +3,7 @@
 from __future__ import print_function
 from __future__ import unicode_literals
 
+import argparse
 import logging
 import os
 import tempfile
@@ -15,7 +16,6 @@
 from flask_cors import CORS, cross_origin
 from typing import Union, Text, Optional, List
 
-<<<<<<< HEAD
 from rasa_core import events, utils
 from rasa_core.events import Event
 from rasa_core.utils import EndpointConfig
@@ -25,11 +25,6 @@
     UserMessage)
 from rasa_core.channels import channel
 from rasa_core.interpreter import NaturalLanguageInterpreter
-=======
-from rasa_core import utils, events, run
-from rasa_core.agent import Agent
-from rasa_core.channels.direct import CollectingOutputChannel
->>>>>>> 1e00dae2
 from rasa_core.tracker_store import TrackerStore
 from rasa_core.trackers import DialogueStateTracker
 from rasa_core.version import __version__
@@ -40,53 +35,6 @@
 logger = logging.getLogger(__name__)
 
 
-<<<<<<< HEAD
-=======
-def create_argument_parser():
-    """Parse all the command line arguments for the server script."""
-
-    parser = argparse.ArgumentParser(
-            description='starts server to serve an agent')
-    parser.add_argument(
-            '-d', '--core',
-            required=True,
-            type=str,
-            help="core model to run with the server")
-    parser.add_argument(
-            '-u', '--nlu',
-            type=str,
-            help="nlu model to run with the server")
-    parser.add_argument(
-            '-p', '--port',
-            type=int,
-            default=5005,
-            help="port to run the server at")
-    parser.add_argument(
-            '--cors',
-            nargs='*',
-            type=str,
-            help="enable CORS for the passed origin. "
-                 "Use * to whitelist all origins")
-    parser.add_argument(
-            '--auth_token',
-            type=str,
-            help="Enable token based authentication. Requests need to provide "
-                 "the token to be accepted.")
-    parser.add_argument(
-            '-o', '--log_file',
-            type=str,
-            default="rasa_core.log",
-            help="store log file in specified file")
-    parser.add_argument(
-            '--endpoints',
-            default=None,
-            help="Configuration file for the connectors as a yml file")
-
-    utils.add_logging_option_arguments(parser)
-    return parser
-
-
->>>>>>> 1e00dae2
 def ensure_loaded_agent(agent):
     """Wraps a request handler ensuring there is a loaded and usable model."""
 
@@ -139,30 +87,18 @@
 
 def _create_agent(
         model_directory,  # type: Text
-<<<<<<< HEAD
-        interpreter,  # type: Union[Text, NaturalLanguageInterpreter, None]
+        interpreter,  # type: Union[Text, NLI, None]
         action_endpoint=None,  # type: Optional[EndpointConfig]
         tracker_store=None,  # type: Optional[TrackerStore]
-        nlg_endpoint=None
-=======
-        interpreter,  # type: Union[Text,NLI,None]
-        action_factory=None,  # type: Optional[Text]
-        tracker_store=None,  # type: Optional[TrackerStore]
         generator=None
->>>>>>> 1e00dae2
 ):
     # type: (...) -> Optional[Agent]
     try:
 
         return Agent.load(model_directory, interpreter,
                           tracker_store=tracker_store,
-<<<<<<< HEAD
                           action_endpoint=action_endpoint,
-                          generator=nlg_endpoint)
-=======
-                          action_factory=action_factory,
                           generator=generator)
->>>>>>> 1e00dae2
     except Exception as e:
         logger.error("Failed to load any agent model. Running "
                      "Rasa Core server with out loaded model now. {}"
@@ -176,43 +112,28 @@
                cors_origins=None,  # type: Optional[List[Text]]
                auth_token=None,  # type: Optional[Text]
                tracker_store=None,  # type: Optional[TrackerStore]
-<<<<<<< HEAD
-               action_endpoint=None,
-               nlg_endpoint=None
-=======
                endpoints=None
->>>>>>> 1e00dae2
                ):
     """Class representing a Rasa Core HTTP server."""
+    from rasa_core import run
 
     app = Flask(__name__)
     CORS(app, resources={r"/*": {"origins": "*"}})
 
     if not cors_origins:
         cors_origins = []
-<<<<<<< HEAD
-=======
-    model_directory = model_directory
 
     nlg_endpoint = utils.read_endpoint_config(endpoints, "nlg")
 
     nlu_endpoint = utils.read_endpoint_config(endpoints, "nlu")
 
-    tracker_store = tracker_store
-
-    action_factory = action_factory
->>>>>>> 1e00dae2
+    action_endpoint = utils.read_endpoint_config(endpoints, "action_endpoint")
 
     _interpreter = run.interpreter_from_args(interpreter, nlu_endpoint)
 
     # this needs to be an array, so we can modify it in the nested functions...
-<<<<<<< HEAD
-    _agent = [_create_agent(model_directory, interpreter, action_endpoint,
+    _agent = [_create_agent(model_directory, _interpreter, action_endpoint,
                             tracker_store, nlg_endpoint)]
-=======
-    _agent = [_create_agent(model_directory, _interpreter,
-                            action_factory, tracker_store, nlg_endpoint)]
->>>>>>> 1e00dae2
 
     def agent():
         if _agent and _agent[0]:
@@ -369,30 +290,18 @@
             return jsonify(domain)
         elif accepts.endswith("yml"):
             domain_yaml = agent().domain.as_yaml()
-<<<<<<< HEAD
-            return Response(domain_yaml, status=200,
-=======
             return Response(domain_yaml,
                             status=200,
->>>>>>> 1e00dae2
                             content_type="application/x-yml")
         else:
             return Response(
                     """Invalid accept header. Domain can be provided 
-<<<<<<< HEAD
-                    as json ("Accept: application/json") or yml 
-                    ("Accept: application/x-yml"). Make sure you've set 
-                    the appropriate Accept header.""", status=406)
-
-    @app.route("/conversations/<sender_id>/respond",
-=======
                     as json ("Accept: application/json")  
                     or yml ("Accept: application/x-yml"). 
                     Make sure you've set the appropriate Accept header.""",
                     status=406)
 
-    @app.route("/conversations/<sender_id>/parse",
->>>>>>> 1e00dae2
+    @app.route("/conversations/<sender_id>/respond",
                methods=['GET', 'POST', 'OPTIONS'])
     @cross_origin(origins=cors_origins)
     @requires_auth(auth_token)
@@ -529,12 +438,8 @@
         logger.debug("Unzipped model to {}".format(
                 os.path.abspath(model_directory)))
 
-<<<<<<< HEAD
-        _agent[0] = _create_agent(model_directory, interpreter, tracker_store)
-=======
-        _agent[0] = _create_agent(model_directory, interpreter,
-                                  action_factory, tracker_store, nlg_endpoint)
->>>>>>> 1e00dae2
+        _agent[0] = _create_agent(model_directory, interpreter, tracker_store,
+                                  action_endpoint, nlg_endpoint)
         logger.debug("Finished loading new agent.")
         return jsonify({'success': 1})
 
@@ -559,20 +464,7 @@
     utils.configure_file_logging(cmdline_args.loglevel,
                                  cmdline_args.log_file)
 
-<<<<<<< HEAD
     logger.info("Rasa process starting")
-=======
-    # Setting up the rasa_core application framework
-    app = create_app(cmdline_args.core,
-                     cmdline_args.nlu,
-                     cmdline_args.loglevel,
-                     cmdline_args.log_file,
-                     cmdline_args.cors,
-                     auth_token=cmdline_args.auth_token,
-                     endpoints=cmdline_args.endpoints)
-
-    logger.info("Started http server on port %s" % cmdline_args.port)
->>>>>>> 1e00dae2
 
     # Setting up the rasa_core application framework
     # Running the server at 'this' address with the
